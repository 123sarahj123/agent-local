package bootstrap

import (
	"context"
	"encoding/json"
	"fmt"
	"io"
	"io/ioutil"
	"os"
	"path"
	"path/filepath"
	"regexp"
	"strconv"
	"strings"
	"time"

	"github.com/buildkite/agent/v3/agent"
	"github.com/buildkite/agent/v3/agent/plugin"
	"github.com/buildkite/agent/v3/bootstrap/shell"
	"github.com/buildkite/agent/v3/env"
	"github.com/buildkite/agent/v3/experiments"
	"github.com/buildkite/agent/v3/hook"
	"github.com/buildkite/agent/v3/process"
	"github.com/buildkite/agent/v3/retry"
<<<<<<< HEAD
	"github.com/buildkite/agent/v3/tracetools"
=======
	"github.com/buildkite/agent/v3/utils"
>>>>>>> 68f6b852
	"github.com/buildkite/shellwords"
	"github.com/opentracing/opentracing-go"
	"github.com/opentracing/opentracing-go/ext"
	"github.com/pkg/errors"
	ddext "gopkg.in/DataDog/dd-trace-go.v1/ddtrace/ext"
	"gopkg.in/DataDog/dd-trace-go.v1/ddtrace/opentracer"
	"gopkg.in/DataDog/dd-trace-go.v1/ddtrace/tracer"
)

// RedactLengthMin is the shortest string length that will be considered a
// potential secret by the environment redactor. e.g. if the redactor is
// configured to filter out environment variables matching *_TOKEN, and
// API_TOKEN is set to "none", this minimum length will prevent the word "none"
// from being redacted from useful log output.
const RedactLengthMin = 6

// Bootstrap represents the phases of execution in a Buildkite Job. It's run
// as a sub-process of the buildkite-agent and finishes at the conclusion of a job.
// Historically (prior to v3) the bootstrap was a shell script, but was ported to
// Golang for portability and testability
type Bootstrap struct {
	// Config provides the bootstrap configuration
	Config

	// Shell is the shell environment for the bootstrap
	shell *shell.Shell

	// Plugins to use
	plugins []*plugin.Plugin

	// Plugin checkouts from the plugin phases
	pluginCheckouts []*pluginCheckout

	// Directories to clean up at end of bootstrap
	cleanupDirs []string

	// A channel to track cancellation
	cancelCh chan struct{}
}

// New returns a new Bootstrap instance
func New(conf Config) *Bootstrap {
	return &Bootstrap{
		Config:   conf,
		cancelCh: make(chan struct{}),
	}
}

// Run the bootstrap and return the exit code
func (b *Bootstrap) Run(ctx context.Context) (exitCode int) {
	// Check if not nil to allow for tests to overwrite shell
	if b.shell == nil {
		var err error
		b.shell, err = shell.NewWithContext(ctx)
		if err != nil {
			fmt.Printf("Error creating shell: %v", err)
			return 1
		}

		b.shell.PTY = b.Config.RunInPty
		b.shell.Debug = b.Config.Debug
	}

	// Listen for cancellation
	go func() {
		select {
		case <-ctx.Done():
			return

		case <-b.cancelCh:
			b.shell.Commentf("Received cancellation signal, interrupting")
			b.shell.Interrupt()
		}
	}()

	span, ctx, stopper := b.startTracing(ctx)
	defer stopper()
	var err error
	defer func() { tracetools.FinishWithError(span, err) }()

	// Tear down the environment (and fire pre-exit hook) before we exit
	defer func() {
		if err = b.tearDown(ctx); err != nil {
			b.shell.Errorf("Error tearing down bootstrap: %v", err)

			// this gets passed back via the named return
			exitCode = shell.GetExitCode(err)
		}
	}()

	// Initialize the environment, a failure here will still call the tearDown
	if err = b.setUp(ctx); err != nil {
		b.shell.Errorf("Error setting up bootstrap: %v", err)
		return shell.GetExitCode(err)
	}

	var includePhase = func(phase string) bool {
		if len(b.Phases) == 0 {
			return true
		}
		for _, include := range b.Phases {
			if include == phase {
				return true
			}
		}
		return false
	}

	//  Execute the bootstrap phases in order
	var phaseErr error

	if includePhase(`plugin`) {
		phaseErr = b.preparePlugins()

		if phaseErr == nil {
			phaseErr = b.PluginPhase(ctx)
		}
	}

	if phaseErr == nil && includePhase(`checkout`) {
		phaseErr = b.CheckoutPhase(ctx)
	} else {
		checkoutDir, exists := b.shell.Env.Get(`BUILDKITE_BUILD_CHECKOUT_PATH`)
		if exists {
			_ = b.shell.Chdir(checkoutDir)
		}
	}

	if phaseErr == nil && includePhase(`plugin`) {
		phaseErr = b.VendoredPluginPhase(ctx)
	}

	if phaseErr == nil && includePhase(`command`) {
		var commandErr error
		phaseErr, commandErr = b.CommandPhase(ctx)
		// Add command exit error info. This is distinct from a phaseErr, which is
		// an error from the hook/job logic. These are both good to report but
		// shouldn't override each other in reporting.
		if commandErr != nil {
			b.shell.Printf("user command error: %v", commandErr)
			ext.LogError(span, commandErr)
		}

		// Only upload artifacts as part of the command phase
		if err = b.uploadArtifacts(ctx); err != nil {
			b.shell.Errorf("%v", err)
			return shell.GetExitCode(err)
		}
	}

	// Phase errors are where something of ours broke that merits a big red error
	// this won't include command failures, as we view that as more in the user space
	if phaseErr != nil {
		err = phaseErr
		b.shell.Errorf("%v", phaseErr)
		return shell.GetExitCode(phaseErr)
	}

	// Use the exit code from the command phase
	exitStatus, _ := b.shell.Env.Get(`BUILDKITE_COMMAND_EXIT_STATUS`)
	exitStatusCode, _ := strconv.Atoi(exitStatus)

	return exitStatusCode
}

// Cancel interrupts any running shell processes and causes the bootstrap to stop
func (b *Bootstrap) Cancel() error {
	b.cancelCh <- struct{}{}
	return nil
}

// extractTraceCtx pulls encoded distributed tracing information from the env vars.
// Note: This should match the injectTraceCtx code in shell.
func (b *Bootstrap) extractTraceCtx() opentracing.SpanContext {
	sctx, err := tracetools.DecodeTraceContext(b.shell.Env.ToMap())
	if err != nil {
		// Return nil so a new span will be created
		return nil
	} else {
		return sctx
	}
}

// stopper lets us abstract the tracer wrap up code so we can plug in different tracing
// library implementations that are opentracing compatible. Opentracing itself
// doesn't have a Stop function on its Tracer interface.
type stopper func()

// startTracing sets up tracing based on the config values. It uses opentracing as an
// abstraction so the agent can support multiple libraries if needbe.
func (b *Bootstrap) startTracing(ctx context.Context) (opentracing.Span, context.Context, stopper) {
	// Newer versions of the tracing libs print out diagnostic info which spams the
	// Buildkite agent logs. Disable it by default unless it's been explicitly set.
	if _, has := os.LookupEnv("DD_TRACE_STARTUP_LOGS"); !has {
		os.Setenv("DD_TRACE_STARTUP_LOGS", "false")
	}

	buildID, _ := b.shell.Env.Get("BUILDKITE_BUILD_ID")
	buildNumber, _ := b.shell.Env.Get("BUILDKITE_BUILD_NUMBER")
	buildURL, _ := b.shell.Env.Get("BUILDKITE_BUILD_URL")
	source, _ := b.shell.Env.Get("BUILDKITE_SOURCE")
	label, hasLabel := b.shell.Env.Get("BUILDKITE_LABEL")
	if !hasLabel {
		label = "job"
	}
	retry := int64(0)
	if attemptStr, has := b.shell.Env.Get("BUILDKITE_RETRY_COUNT"); has {
		if parsedRetry, err := strconv.ParseInt(attemptStr, 10, 64); err == nil {
			retry = parsedRetry
		}
	}
	parallel := int64(0)
	if parallelStr, has := b.shell.Env.Get("BUILDKITE_PARALLEL_JOB"); has {
		if parsedParallel, err := strconv.ParseInt(parallelStr, 10, 64); err == nil {
			parallel = parsedParallel
		}
	}
	rebuiltFromID, has := b.shell.Env.Get("BUILDKITE_REBUILT_FROM_BUILD_NUMBER")
	if !has || rebuiltFromID == "" {
		rebuiltFromID = "n/a"
	}
	triggeredFromID, has := b.shell.Env.Get("BUILDKITE_TRIGGERED_FROM_BUILD_ID")
	if !has || triggeredFromID == "" {
		triggeredFromID = "n/a"
	}

	// Set specific tracing library here. Everything else should be using opentracing.
	// Use a constant sampler - CI runs aren't high traffic.
	var t opentracing.Tracer
	var stopper stopper
	switch b.Config.TracingBackend {
	case "datadog":
		t = opentracer.New(
			tracer.WithServiceName("buildkite_agent"),
			tracer.WithSampler(tracer.NewAllSampler()),
			tracer.WithAnalytics(true),
			tracer.WithGlobalTag("buildkite.agent", b.AgentName),
			tracer.WithGlobalTag("buildkite.version", agent.Version()),
			tracer.WithGlobalTag("buildkite.queue", b.Queue),
			tracer.WithGlobalTag("buildkite.org", b.OrganizationSlug),
			tracer.WithGlobalTag("buildkite.pipeline", b.PipelineSlug),
			tracer.WithGlobalTag("buildkite.branch", b.Branch),
			tracer.WithGlobalTag("buildkite.job_id", b.JobID),
			tracer.WithGlobalTag("buildkite.build_id", buildID),
			tracer.WithGlobalTag("buildkite.build_number", buildNumber),
			tracer.WithGlobalTag("buildkite.build_url", buildURL),
			tracer.WithGlobalTag("buildkite.source", source),
			tracer.WithGlobalTag("buildkite.retry", retry),
			tracer.WithGlobalTag("buildkite.parallel", parallel),
			tracer.WithGlobalTag("buildkite.rebuilt_from_id", rebuiltFromID),
			tracer.WithGlobalTag("buildkite.triggered_from_id", triggeredFromID),
			tracer.WithGlobalTag(ddext.SamplingPriority, ddext.PriorityUserKeep),
		)
		stopper = tracer.Stop
	default:
		b.shell.Commentf("An invalid tracing backend was given: %s. Tracing will not occur.", b.Config.TracingBackend)
		fallthrough
	case "":
		t = opentracing.NoopTracer{}
		stopper = func() {}
	}
	opentracing.SetGlobalTracer(t)

	wireContext := b.extractTraceCtx()

	resourceName := b.OrganizationSlug + "/" + b.PipelineSlug + "/" + label
	span := opentracing.StartSpan(
		"job.run",
		// The span setup code will properly handle this if it's nil
		opentracing.ChildOf(wireContext),
	)

	ctx = opentracing.ContextWithSpan(ctx, span)

	// Some tracer-specific span code.
	if b.Config.TracingBackend == "datadog" {
		// Datadog uses 'resource' instead of opentracing's 'component'. And it's not
		// smart enough to automatically remap component tags so we have to be
		// different here.
		span.SetTag(ddext.ResourceName, resourceName)
		span.SetTag(ddext.AnalyticsEvent, true)
	} else {
		ext.Component.Set(span, resourceName)
	}

	return span, ctx, stopper
}

// executeHook runs a hook script with the hookRunner
<<<<<<< HEAD
func (b *Bootstrap) executeHook(ctx context.Context, scope string, name string, hookPath string, extraEnviron *env.Environment) error {
	span, ctx := tracetools.StartSpanFromContext(ctx, "hook.execute")
	var err error
	defer func() { tracetools.FinishWithError(span, err) }()
	span.SetTag("hook.type", scope)
	span.SetTag("hook.name", name)
	span.SetTag("hook.command", hookPath)

	name = scope + " " + name

	if !fileExists(hookPath) {
=======
func (b *Bootstrap) executeHook(name string, hookPath string, extraEnviron *env.Environment) error {
	if !utils.FileExists(hookPath) {
>>>>>>> 68f6b852
		if b.Debug {
			b.shell.Commentf("Skipping %s hook, no script at \"%s\"", name, hookPath)
		}
		return nil
	}

	b.shell.Headerf("Running %s hook", name)

	if redactor := b.setupRedactor(); redactor != nil {
		defer redactor.Flush()
	}

	// We need a script to wrap the hook script so that we can snaffle the changed
	// environment variables
	script, err := hook.CreateScriptWrapper(hookPath)
	if err != nil {
		b.shell.Errorf("Error creating hook script: %v", err)
		return err
	}
	defer script.Close()

	cleanHookPath := hookPath

	// Show a relative path if we can
	if strings.HasPrefix(hookPath, b.shell.Getwd()) {
		var err error
		if cleanHookPath, err = filepath.Rel(b.shell.Getwd(), hookPath); err != nil {
			cleanHookPath = hookPath
		}
	}

	// Show the hook runner in debug, but the thing being run otherwise 💅🏻
	if b.Debug {
		b.shell.Commentf("A hook runner was written to \"%s\" with the following:", script.Path())
		b.shell.Promptf("%s", process.FormatCommand(script.Path(), nil))
	} else {
		b.shell.Promptf("%s", process.FormatCommand(cleanHookPath, []string{}))
	}

	// Run the wrapper script
	if err = b.shell.RunScript(ctx, script.Path(), extraEnviron); err != nil {
		exitCode := shell.GetExitCode(err)
		b.shell.Env.Set("BUILDKITE_LAST_HOOK_EXIT_STATUS", fmt.Sprintf("%d", exitCode))

		// Give a simpler error if it's just a shell exit error
		if shell.IsExitError(err) {
			return &shell.ExitError{
				Code:    exitCode,
				Message: fmt.Sprintf("The %s hook exited with status %d", name, exitCode),
			}
		}
		return err
	}

	// Store the last hook exit code for subsequent steps
	b.shell.Env.Set("BUILDKITE_LAST_HOOK_EXIT_STATUS", "0")

	// Get changed environment
	changes, err := script.Changes()
	if err != nil {
		return errors.Wrapf(err, "Failed to get environment")
	}

	// Finally, apply changes to the current shell and config
	b.applyEnvironmentChanges(changes.Env, changes.Dir)
	return nil
}

func (b *Bootstrap) applyEnvironmentChanges(environ *env.Environment, dir string) {
	if dir != b.shell.Getwd() {
		_ = b.shell.Chdir(dir)
	}

	// Do we even have any environment variables to change?
	if environ == nil || environ.Length() == 0 {
		return
	}

	// First, let see any of the environment variables are supposed
	// to change the bootstrap configuration at run time.
	bootstrapConfigEnvChanges := b.Config.ReadFromEnvironment(environ)

	// Print out the env vars that changed. As we go through each
	// one, we'll determine if it was a special "bootstrap"
	// environment variable that has changed the bootstrap
	// configuration at runtime.
	//
	// If it's "special", we'll show the value it was changed to -
	// otherwise we'll hide it. Since we don't know if an
	// environment variable contains sensitive information (i.e.
	// THIRD_PARTY_API_KEY) we'll just not show any values for
	// anything not controlled by us.
	for k, v := range environ.ToMap() {
		if _, ok := bootstrapConfigEnvChanges[k]; ok {
			b.shell.Commentf("%s is now %q", k, v)
		} else {
			b.shell.Commentf("%s changed", k)
		}
	}

	// Now that we've finished telling the user what's changed,
	// let's mutate the current shell environment to include all
	// the new values.
	b.shell.Env = b.shell.Env.Merge(environ)
}

func (b *Bootstrap) hasGlobalHook(name string) bool {
	_, err := b.globalHookPath(name)
	return err == nil
}

// Returns the absolute path to a global hook, or os.ErrNotExist if none is found
func (b *Bootstrap) globalHookPath(name string) (string, error) {
	return hook.Find(b.HooksPath, name)
}

// Executes a global hook if one exists
func (b *Bootstrap) executeGlobalHook(ctx context.Context, name string) error {
	if !b.hasGlobalHook(name) {
		return nil
	}
	p, err := b.globalHookPath(name)
	if err != nil {
		return err
	}
	return b.executeHook(ctx, "global", name, p, nil)
}

// Returns the absolute path to a local hook, or os.ErrNotExist if none is found
func (b *Bootstrap) localHookPath(name string) (string, error) {
	dir := filepath.Join(b.shell.Getwd(), ".buildkite", "hooks")
	return hook.Find(dir, name)
}

func (b *Bootstrap) hasLocalHook(name string) bool {
	_, err := b.localHookPath(name)
	return err == nil
}

// Executes a local hook
func (b *Bootstrap) executeLocalHook(ctx context.Context, name string) error {
	if !b.hasLocalHook(name) {
		return nil
	}

	localHookPath, err := b.localHookPath(name)
	if err != nil {
		return nil
	}

	// For high-security configs, we allow the disabling of local hooks.
	localHooksEnabled := b.Config.LocalHooksEnabled

	// Allow hooks to disable local hooks by setting BUILDKITE_NO_LOCAL_HOOKS=true
	noLocalHooks, _ := b.shell.Env.Get(`BUILDKITE_NO_LOCAL_HOOKS`)
	if noLocalHooks == "true" || noLocalHooks == "1" {
		localHooksEnabled = false
	}

	if !localHooksEnabled {
		return fmt.Errorf("Refusing to run %s, local hooks are disabled", localHookPath)
	}

	return b.executeHook(ctx, "local", name, localHookPath, nil)
}

func dirForAgentName(agentName string) string {
	badCharsPattern := regexp.MustCompile("[[:^alnum:]]")
	return badCharsPattern.ReplaceAllString(agentName, "-")
}

func dirForRepository(repository string) string {
	badCharsPattern := regexp.MustCompile("[[:^alnum:]]")
	return badCharsPattern.ReplaceAllString(repository, "-")
}

// Given a repository, it will add the host to the set of SSH known_hosts on the machine
func addRepositoryHostToSSHKnownHosts(sh *shell.Shell, repository string) {
	if utils.FileExists(repository) {
		return
	}

	knownHosts, err := findKnownHosts(sh)
	if err != nil {
		sh.Warningf("Failed to find SSH known_hosts file: %v", err)
		return
	}

	if err = knownHosts.AddFromRepository(repository); err != nil {
		sh.Warningf("Error adding to known_hosts: %v", err)
		return
	}
}

// setUp is run before all the phases run. It's responsible for initializing the
// bootstrap environment
func (b *Bootstrap) setUp(ctx context.Context) error {
	span, ctx := tracetools.StartSpanFromContext(ctx, "environment")
	var err error
	defer func() { tracetools.FinishWithError(span, err) }()

	// Create an empty env for us to keep track of our env changes in
	b.shell.Env = env.FromSlice(os.Environ())

	// Add the $BUILDKITE_BIN_PATH to the $PATH if we've been given one
	if b.BinPath != "" {
		path, _ := b.shell.Env.Get("PATH")
		b.shell.Env.Set("PATH", fmt.Sprintf("%s%s%s", b.BinPath, string(os.PathListSeparator), path))
	}

	// Set a BUILDKITE_BUILD_CHECKOUT_PATH unless one exists already. We do this here
	// so that the environment will have a checkout path to work with
	if _, exists := b.shell.Env.Get("BUILDKITE_BUILD_CHECKOUT_PATH"); !exists {
		if b.BuildPath == "" {
			return fmt.Errorf("Must set either a BUILDKITE_BUILD_PATH or a BUILDKITE_BUILD_CHECKOUT_PATH")
		}
		b.shell.Env.Set("BUILDKITE_BUILD_CHECKOUT_PATH",
			filepath.Join(b.BuildPath, dirForAgentName(b.AgentName), b.OrganizationSlug, b.PipelineSlug))
	}

	// The job runner sets BUILDKITE_IGNORED_ENV with any keys that were ignored
	// or overwritten. This shows a warning to the user so they don't get confused
	// when their environment changes don't seem to do anything
	if ignored, exists := b.shell.Env.Get("BUILDKITE_IGNORED_ENV"); exists {
		b.shell.Headerf("Detected protected environment variables")
		b.shell.Commentf("Your pipeline environment has protected environment variables set. " +
			"These can only be set via hooks, plugins or the agent configuration.")

		for _, env := range strings.Split(ignored, ",") {
			b.shell.Warningf("Ignored %s", env)
		}

		b.shell.Printf("^^^ +++")
	}

	if b.Debug {
		b.shell.Headerf("Buildkite environment variables")
		for _, e := range b.shell.Env.ToSlice() {
			if strings.HasPrefix(e, "BUILDKITE_AGENT_ACCESS_TOKEN=") {
				b.shell.Printf("BUILDKITE_AGENT_ACCESS_TOKEN=******************")
			} else if strings.HasPrefix(e, "BUILDKITE") || strings.HasPrefix(e, "CI") || strings.HasPrefix(e, "PATH") {
				b.shell.Printf("%s", strings.Replace(e, "\n", "\\n", -1))
			}
		}
	}

	// Disable any interactive Git/SSH prompting
	b.shell.Env.Set("GIT_TERMINAL_PROMPT", "0")

	// It's important to do this before checking out plugins, in case you want
	// to use the global environment hook to whitelist the plugins that are
	// allowed to be used.
	err = b.executeGlobalHook(ctx, "environment")
	return err
}

// tearDown is called before the bootstrap exits, even on error
func (b *Bootstrap) tearDown(ctx context.Context) error {
	span, ctx := tracetools.StartSpanFromContext(ctx, "pre-exit")
	var err error
	defer func() { tracetools.FinishWithError(span, err) }()

	if err = b.executeGlobalHook(ctx, "pre-exit"); err != nil {
		return err
	}

	if err = b.executeLocalHook(ctx, "pre-exit"); err != nil {
		return err
	}

	if err = b.executePluginHook(ctx, "pre-exit", b.pluginCheckouts); err != nil {
		return err
	}

	// Support deprecated BUILDKITE_DOCKER* env vars
	if hasDeprecatedDockerIntegration(b.shell) {
		return tearDownDeprecatedDockerIntegration(b.shell)
	}

	for _, dir := range b.cleanupDirs {
		if err = os.RemoveAll(dir); err != nil {
			b.shell.Warningf("Failed to remove dir %s: %v", dir, err)
		}
	}

	return nil
}

func (b *Bootstrap) hasPlugins() bool {
	if b.Config.Plugins == "" {
		return false
	}

	return true
}

func (b *Bootstrap) preparePlugins() error {
	if !b.hasPlugins() {
		return nil
	}

	b.shell.Headerf("Preparing plugins")

	if b.Debug {
		b.shell.Commentf("Plugin JSON is %s", b.Plugins)
	}

	// Check if we can run plugins (disabled via --no-plugins)
	if !b.Config.PluginsEnabled {
		if !b.Config.LocalHooksEnabled {
			return fmt.Errorf("Plugins have been disabled on this agent with `--no-local-hooks`")
		} else if !b.Config.CommandEval {
			return fmt.Errorf("Plugins have been disabled on this agent with `--no-command-eval`")
		} else {
			return fmt.Errorf("Plugins have been disabled on this agent with `--no-plugins`")
		}
	}

	var err error
	b.plugins, err = plugin.CreateFromJSON(b.Config.Plugins)
	if err != nil {
		return errors.Wrap(err, "Failed to parse a plugin definition")
	}

	if b.Debug {
		b.shell.Commentf("Parsed %d plugins", len(b.plugins))
	}

	return nil
}

func (b *Bootstrap) validatePluginCheckout(checkout *pluginCheckout) error {
	if !b.Config.PluginValidation {
		return nil
	}

	if checkout.Definition == nil {
		if b.Debug {
			b.shell.Commentf("Parsing plugin definition for %s from %s", checkout.Plugin.Name(), checkout.CheckoutDir)
		}

		// parse the plugin definition from the plugin checkout dir
		var err error
		checkout.Definition, err = plugin.LoadDefinitionFromDir(checkout.CheckoutDir)

		if err == plugin.ErrDefinitionNotFound {
			b.shell.Warningf("Failed to find plugin definition for plugin %s", checkout.Plugin.Name())
			return nil
		} else if err != nil {
			return err
		}
	}

	val := &plugin.Validator{}
	result := val.Validate(checkout.Definition, checkout.Plugin.Configuration)

	if !result.Valid() {
		b.shell.Headerf("Plugin validation failed for %q", checkout.Plugin.Name())
		json, _ := json.Marshal(checkout.Plugin.Configuration)
		b.shell.Commentf("Plugin configuration JSON is %s", json)
		return result
	}

	b.shell.Commentf("Valid plugin configuration for %q", checkout.Plugin.Name())
	return nil
}

// PluginPhase is where plugins that weren't filtered in the Environment phase are
// checked out and made available to later phases
func (b *Bootstrap) PluginPhase(ctx context.Context) error {
	if len(b.plugins) == 0 {
		if b.Debug {
			b.shell.Commentf("Skipping plugin phase")
		}
		return nil
	}

	checkouts := []*pluginCheckout{}

	// Checkout and validate plugins that aren't vendored
	for _, p := range b.plugins {
		if p.Vendored {
			if b.Debug {
				b.shell.Commentf("Skipping vendored plugin %s", p.Name())
			}
			continue
		}

		checkout, err := b.checkoutPlugin(p)
		if err != nil {
			return errors.Wrapf(err, "Failed to checkout plugin %s", p.Name())
		}

		err = b.validatePluginCheckout(checkout)
		if err != nil {
			return err
		}

		checkouts = append(checkouts, checkout)
	}

	// Store the checkouts for future use
	b.pluginCheckouts = checkouts

	// Now we can run plugin environment hooks too
	return b.executePluginHook(ctx, "environment", checkouts)
}

// VendoredPluginPhase is where plugins that are included in the
// checked out code are added
func (b *Bootstrap) VendoredPluginPhase(ctx context.Context) error {
	if !b.hasPlugins() {
		return nil
	}

	vendoredCheckouts := []*pluginCheckout{}

	// Validate vendored plugins
	for _, p := range b.plugins {
		if !p.Vendored {
			continue
		}

		checkoutPath, _ := b.shell.Env.Get("BUILDKITE_BUILD_CHECKOUT_PATH")

		pluginLocation, err := filepath.Abs(filepath.Join(checkoutPath, p.Location))
		if err != nil {
			return errors.Wrapf(err, "Failed to resolve vendored plugin path for plugin %s", p.Name())
		}

		if !utils.FileExists(pluginLocation) {
			return fmt.Errorf("Vendored plugin path %s doesn't exist", p.Location)
		}

		checkout := &pluginCheckout{
			Plugin:      p,
			CheckoutDir: pluginLocation,
			HooksDir:    filepath.Join(pluginLocation, "hooks"),
		}

		// Also make sure that plugin is within this repository
		// checkout and isn't elsewhere on the system.
		if !strings.HasPrefix(pluginLocation, checkoutPath+string(os.PathSeparator)) {
			return fmt.Errorf("Vendored plugin paths must be within the checked-out repository")
		}

		err = b.validatePluginCheckout(checkout)
		if err != nil {
			return err
		}

		vendoredCheckouts = append(vendoredCheckouts, checkout)
	}

	// Finally append our vendored checkouts to the rest for subsequent hooks
	b.pluginCheckouts = append(b.pluginCheckouts, vendoredCheckouts...)

	// Now we can run plugin environment hooks too
	return b.executePluginHook(ctx, "environment", vendoredCheckouts)
}

// Executes a named hook on plugins that have it
func (b *Bootstrap) executePluginHook(ctx context.Context, name string, checkouts []*pluginCheckout) error {
	for _, p := range checkouts {
		hookPath, err := hook.Find(p.HooksDir, name)
		// os.IsNotExist() doesn't unwrap wrapped errors (as at Go 1.13).
		// agent is still go pre-1.13 compatible (I think) so we're avoiding errors.Is().
		// In future somebody should check if os.IsNotExist() has added support for
		// error unwrapping, or change this code to errors.Is(err, os.ErrNotExist)
		if os.IsNotExist(err) {
			continue // this plugin does not implement this hook
		} else if err != nil {
			return err
		}

		env, _ := p.ConfigurationToEnvironment()
		if err := b.executeHook(ctx, "plugin", p.Plugin.Name()+" "+name, hookPath, env); err != nil {
			return err
		}
	}

	return nil
}

// If any plugin has a hook by this name
func (b *Bootstrap) hasPluginHook(name string) bool {
	for _, p := range b.pluginCheckouts {
		if _, err := hook.Find(p.HooksDir, name); err == nil {
			return true
		}
	}
	return false
}

// Checkout a given plugin to the plugins directory and return that directory
func (b *Bootstrap) checkoutPlugin(p *plugin.Plugin) (*pluginCheckout, error) {
	// Make sure we have a plugin path before trying to do anything
	if b.PluginsPath == "" {
		return nil, fmt.Errorf("Can't checkout plugin without a `plugins-path`")
	}

	// Get the identifer for the plugin
	id, err := p.Identifier()
	if err != nil {
		return nil, err
	}

	// Ensure the plugin directory exists, otherwise we can't create the lock
	err = os.MkdirAll(b.PluginsPath, 0777)
	if err != nil {
		return nil, err
	}

	// Try and lock this particular plugin while we check it out (we create
	// the file outside of the plugin directory so git clone doesn't have
	// a cry about the directory not being empty)
	pluginCheckoutHook, err := b.shell.LockFile(filepath.Join(b.PluginsPath, id+".lock"), time.Minute*5)
	if err != nil {
		return nil, err
	}
	defer pluginCheckoutHook.Unlock()

	// Create a path to the plugin
	directory := filepath.Join(b.PluginsPath, id)
	pluginGitDirectory := filepath.Join(directory, ".git")
	checkout := &pluginCheckout{
		Plugin:      p,
		CheckoutDir: directory,
		HooksDir:    filepath.Join(directory, "hooks"),
	}

	// Has it already been checked out?
	if utils.FileExists(pluginGitDirectory) {
		// It'd be nice to show the current commit of the plugin, so
		// let's figure that out.
		headCommit, err := gitRevParseInWorkingDirectory(b.shell, directory, "--short=7", "HEAD")
		if err != nil {
			b.shell.Commentf("Plugin %q already checked out (can't `git rev-parse HEAD` plugin git directory)", p.Label())
		} else {
			b.shell.Commentf("Plugin %q already checked out (%s)", p.Label(), strings.TrimSpace(headCommit))
		}

		return checkout, nil
	}

	// Make the directory
	err = os.MkdirAll(directory, 0777)
	if err != nil {
		return nil, err
	}

	// Once we've got the lock, we need to make sure another process didn't already
	// checkout the plugin
	if utils.FileExists(pluginGitDirectory) {
		b.shell.Commentf("Plugin \"%s\" already checked out", p.Label())
		return checkout, nil
	}

	repo, err := p.Repository()
	if err != nil {
		return nil, err
	}

	b.shell.Commentf("Plugin \"%s\" will be checked out to \"%s\"", p.Location, directory)

	if b.Debug {
		b.shell.Commentf("Checking if \"%s\" is a local repository", repo)
	}

	// Switch to the plugin directory
	previousWd := b.shell.Getwd()
	if err = b.shell.Chdir(directory); err != nil {
		return nil, err
	}

	// Switch back to the previous working directory
	defer b.shell.Chdir(previousWd)

	b.shell.Commentf("Switching to the plugin directory")

	if b.SSHKeyscan {
		addRepositoryHostToSSHKnownHosts(b.shell, repo)
	}

	// Plugin clones shouldn't use custom GitCloneFlags
	if err = b.shell.Run("git", "clone", "-v", "--", repo, "."); err != nil {
		return nil, err
	}

	// Switch to the version if we need to
	if p.Version != "" {
		b.shell.Commentf("Checking out `%s`", p.Version)
		if err = b.shell.Run("git", "checkout", "-f", p.Version); err != nil {
			return nil, err
		}
	}

	return checkout, nil
}

func (b *Bootstrap) removeCheckoutDir() error {
	checkoutPath, _ := b.shell.Env.Get("BUILDKITE_BUILD_CHECKOUT_PATH")

	// on windows, sometimes removing large dirs can fail for various reasons
	// for instance having files open
	// see https://github.com/golang/go/issues/20841
	for i := 0; i < 10; i++ {
		b.shell.Commentf("Removing %s", checkoutPath)
		if err := os.RemoveAll(checkoutPath); err != nil {
			b.shell.Errorf("Failed to remove \"%s\" (%s)", checkoutPath, err)
		} else {
			if _, err := os.Stat(checkoutPath); os.IsNotExist(err) {
				return nil
			} else {
				b.shell.Errorf("Failed to remove %s", checkoutPath)
			}
		}
		b.shell.Commentf("Waiting 10 seconds")
		<-time.After(time.Second * 10)
	}

	return fmt.Errorf("Failed to remove %s", checkoutPath)
}

func (b *Bootstrap) createCheckoutDir() error {
	checkoutPath, _ := b.shell.Env.Get("BUILDKITE_BUILD_CHECKOUT_PATH")

	if !utils.FileExists(checkoutPath) {
		b.shell.Commentf("Creating \"%s\"", checkoutPath)
		if err := os.MkdirAll(checkoutPath, 0777); err != nil {
			return err
		}
	}

	if b.shell.Getwd() != checkoutPath {
		if err := b.shell.Chdir(checkoutPath); err != nil {
			return err
		}
	}

	return nil
}

// CheckoutPhase creates the build directory and makes sure we're running the
// build at the right commit.
func (b *Bootstrap) CheckoutPhase(ctx context.Context) error {
	span, ctx := tracetools.StartSpanFromContext(ctx, "checkout")
	var err error
	defer func() { tracetools.FinishWithError(span, err) }()

	if err = b.executeGlobalHook(ctx, "pre-checkout"); err != nil {
		return err
	}

	if err = b.executePluginHook(ctx, "pre-checkout", b.pluginCheckouts); err != nil {
		return err
	}

	// Remove the checkout directory if BUILDKITE_CLEAN_CHECKOUT is present
	if b.CleanCheckout {
		b.shell.Headerf("Cleaning pipeline checkout")
		if err = b.removeCheckoutDir(); err != nil {
			return err
		}
	}

	b.shell.Headerf("Preparing working directory")

	// If we have a blank repository then use a temp dir for builds
	if b.Config.Repository == "" {
		var buildDir string
		buildDir, err = ioutil.TempDir("", "buildkite-job-"+b.Config.JobID)
		if err != nil {
			return err
		}
		b.shell.Env.Set(`BUILDKITE_BUILD_CHECKOUT_PATH`, buildDir)

		// Track the directory so we can remove it at the end of the bootstrap
		b.cleanupDirs = append(b.cleanupDirs, buildDir)
	}

	// Make sure the build directory exists
	if err = b.createCheckoutDir(); err != nil {
		return err
	}

	// There can only be one checkout hook, either plugin or global, in that order
	switch {
	case b.hasPluginHook("checkout"):
		if err = b.executePluginHook(ctx, "checkout", b.pluginCheckouts); err != nil {
			return err
		}
	case b.hasGlobalHook("checkout"):
		if err = b.executeGlobalHook(ctx, "checkout"); err != nil {
			return err
		}
	default:
		if b.Config.Repository != "" {
			err = retry.Do(func(s *retry.Stats) error {
				err := b.defaultCheckoutPhase()
				if err == nil {
					return nil
				}

				switch {
				case shell.IsExitError(err) && shell.GetExitCode(err) == -1:
					b.shell.Warningf("Checkout was interrupted by a signal")
					s.Break()

				case errors.Cause(err) == context.Canceled:
					b.shell.Warningf("Checkout was cancelled")
					s.Break()

				default:
					b.shell.Warningf("Checkout failed! %s (%s)", err, s)

					// Specifically handle git errors
					if ge, ok := err.(*gitError); ok {
						switch ge.Type {
						// These types can fail because of corrupted checkouts
						case gitErrorClone:
						case gitErrorClean:
						case gitErrorCleanSubmodules:
							// do nothing, this will fall through to destroy the checkout

						default:
							return err
						}
					}

					// Checkout can fail because of corrupted files in the checkout
					// which can leave the agent in a state where it keeps failing
					// This removes the checkout dir, which means the next checkout
					// will be a lot slower (clone vs fetch), but hopefully will
					// allow the agent to self-heal
					_ = b.removeCheckoutDir()

					// Now make sure the build directory exists again before we try
					// to checkout again, or proceed and run hooks which presume the
					// checkout dir exists
					if err := b.createCheckoutDir(); err != nil {
						return err
					}

				}

				return err
			}, &retry.Config{Maximum: 3, Interval: 2 * time.Second})
			if err != nil {
				return err
			}
		} else {
			b.shell.Commentf("Skipping checkout, BUILDKITE_REPO is empty")
		}
	}

	// Store the current value of BUILDKITE_BUILD_CHECKOUT_PATH, so we can detect if
	// one of the post-checkout hooks changed it.
	previousCheckoutPath, _ := b.shell.Env.Get("BUILDKITE_BUILD_CHECKOUT_PATH")

	// Run post-checkout hooks
	if err = b.executeGlobalHook(ctx, "post-checkout"); err != nil {
		return err
	}

	if err = b.executeLocalHook(ctx, "post-checkout"); err != nil {
		return err
	}

	if err = b.executePluginHook(ctx, "post-checkout", b.pluginCheckouts); err != nil {
		return err
	}

	// Capture the new checkout path so we can see if it's changed.
	newCheckoutPath, _ := b.shell.Env.Get("BUILDKITE_BUILD_CHECKOUT_PATH")

	// If the working directory has been changed by a hook, log and switch to it
	if previousCheckoutPath != "" && previousCheckoutPath != newCheckoutPath {
		b.shell.Headerf("A post-checkout hook has changed the working directory to \"%s\"", newCheckoutPath)

		if err = b.shell.Chdir(newCheckoutPath); err != nil {
			return err
		}
	}

	return nil
}

func hasGitSubmodules(sh *shell.Shell) bool {
	return utils.FileExists(filepath.Join(sh.Getwd(), ".gitmodules"))
}

func hasGitCommit(sh *shell.Shell, gitDir string, commit string) bool {
	// Resolve commit to an actual commit object
	output, err := sh.RunAndCapture("git", "--git-dir", gitDir, "rev-parse", commit+"^{commit}")
	if err != nil {
		return false
	}

	// Filter out commitish things like HEAD et al
	if strings.TrimSpace(output) != commit {
		return false
	}

	// Otherwise it's a commit in the repo
	return true
}

func (b *Bootstrap) updateGitMirror() (string, error) {
	// Create a unique directory for the repository mirror
	mirrorDir := filepath.Join(b.Config.GitMirrorsPath, dirForRepository(b.Repository))

	// Create the mirrors path if it doesn't exist
	if baseDir := filepath.Dir(mirrorDir); !utils.FileExists(baseDir) {
		b.shell.Commentf("Creating \"%s\"", baseDir)
		if err := os.MkdirAll(baseDir, 0777); err != nil {
			return "", err
		}
	}

	b.shell.Chdir(b.Config.GitMirrorsPath)

	lockTimeout := time.Second * time.Duration(b.GitMirrorsLockTimeout)

	if b.Debug {
		b.shell.Commentf("Acquiring mirror repository clone lock")
	}

	// Lock the mirror dir to prevent concurrent clones
	mirrorCloneLock, err := b.shell.LockFile(mirrorDir+".clonelock", lockTimeout)
	if err != nil {
		return "", err
	}
	defer mirrorCloneLock.Unlock()

	// If we don't have a mirror, we need to clone it
	if !utils.FileExists(mirrorDir) {
		b.shell.Commentf("Cloning a mirror of the repository to %q", mirrorDir)
		if err := gitClone(b.shell, b.GitCloneMirrorFlags, b.Repository, mirrorDir); err != nil {
			return "", err
		}

		return mirrorDir, nil
	}

	// If it exists, immediately release the clone lock
	mirrorCloneLock.Unlock()

	// Check if the mirror has a commit, this is atomic so should be safe to do
	if hasGitCommit(b.shell, mirrorDir, b.Commit) {
		b.shell.Commentf("Commit %q exists in mirror", b.Commit)
		return mirrorDir, nil
	}

	if b.Debug {
		b.shell.Commentf("Acquiring mirror repository update lock")
	}

	// Lock the mirror dir to prevent concurrent updates
	mirrorUpdateLock, err := b.shell.LockFile(mirrorDir+".updatelock", lockTimeout)
	if err != nil {
		return "", err
	}
	defer mirrorUpdateLock.Unlock()

	// Check again after we get a lock, in case the other process has already updated
	if hasGitCommit(b.shell, mirrorDir, b.Commit) {
		b.shell.Commentf("Commit %q exists in mirror", b.Commit)
		return mirrorDir, nil
	}

	b.shell.Commentf("Updating existing repository mirror to find commit %s", b.Commit)

	// Update the the origin of the repository so we can gracefully handle repository renames
	if err := b.shell.Run("git", "--git-dir", mirrorDir, "remote", "set-url", "origin", b.Repository); err != nil {
		return "", err
	}

	// Fetch the build branch from the upstream repository into the mirror.
	if err := b.shell.Run("git", "--git-dir", mirrorDir, "fetch", "origin", b.Branch); err != nil {
		return "", err
	}

	return mirrorDir, nil
}

// defaultCheckoutPhase is called by the CheckoutPhase if no global or plugin checkout
// hook exists. It performs the default checkout on the Repository provided in the config
func (b *Bootstrap) defaultCheckoutPhase() error {
	if b.SSHKeyscan {
		addRepositoryHostToSSHKnownHosts(b.shell, b.Repository)
	}

	var mirrorDir string

	// If we can, get a mirror of the git repository to use for reference later
	if experiments.IsEnabled(`git-mirrors`) && b.Config.GitMirrorsPath != "" && b.Config.Repository != "" {
		b.shell.Commentf("Using git-mirrors experiment 🧪")
		var err error
		mirrorDir, err = b.updateGitMirror()
		if err != nil {
			return err
		}
		b.shell.Env.Set("BUILDKITE_REPO_MIRROR", mirrorDir)
	}

	// Make sure the build directory exists and that we change directory into it
	if err := b.createCheckoutDir(); err != nil {
		return err
	}

	gitCloneFlags := b.GitCloneFlags
	if mirrorDir != "" {
		gitCloneFlags += fmt.Sprintf(" --reference %q", mirrorDir)
	}

	// Does the git directory exist?
	existingGitDir := filepath.Join(b.shell.Getwd(), ".git")
	if utils.FileExists(existingGitDir) {
		// Update the the origin of the repository so we can gracefully handle repository renames
		if err := b.shell.Run("git", "remote", "set-url", "origin", b.Repository); err != nil {
			return err
		}
	} else {
		if err := gitClone(b.shell, gitCloneFlags, b.Repository, "."); err != nil {
			return err
		}
	}

	// Git clean prior to checkout, we do this even if submodules have been
	// disabled to ensure previous submodules are cleaned up
	if hasGitSubmodules(b.shell) {
		if err := gitCleanSubmodules(b.shell, b.GitCleanFlags); err != nil {
			return err
		}
	}

	if err := gitClean(b.shell, b.GitCleanFlags); err != nil {
		return err
	}

	gitFetchFlags := b.GitFetchFlags

	// If a refspec is provided then use it instead.
	// i.e. `refs/not/a/head`
	if b.RefSpec != "" {
		b.shell.Commentf("Fetch and checkout custom refspec")
		if err := gitFetch(b.shell, gitFetchFlags, "origin", b.RefSpec); err != nil {
			return err
		}

		// GitHub has a special ref which lets us fetch a pull request head, whether
		// or not there is a current head in this repository or another which
		// references the commit. We presume a commit sha is provided. See:
		// https://help.github.com/articles/checking-out-pull-requests-locally/#modifying-an-inactive-pull-request-locally
	} else if b.PullRequest != "false" && strings.Contains(b.PipelineProvider, "github") {
		b.shell.Commentf("Fetch and checkout pull request head from GitHub")
		refspec := fmt.Sprintf("refs/pull/%s/head", b.PullRequest)

		if err := gitFetch(b.shell, gitFetchFlags, "origin", refspec); err != nil {
			return err
		}

		gitFetchHead, _ := b.shell.RunAndCapture("git", "rev-parse", "FETCH_HEAD")
		b.shell.Commentf("FETCH_HEAD is now `%s`", gitFetchHead)

		// If the commit is "HEAD" then we can't do a commit-specific fetch and will
		// need to fetch the remote head and checkout the fetched head explicitly.
	} else if b.Commit == "HEAD" {
		b.shell.Commentf("Fetch and checkout remote branch HEAD commit")
		if err := gitFetch(b.shell, gitFetchFlags, "origin", b.Branch); err != nil {
			return err
		}

		// Otherwise fetch and checkout the commit directly. Some repositories don't
		// support fetching a specific commit so we fall back to fetching all heads
		// and tags, hoping that the commit is included.
	} else {
		if err := gitFetch(b.shell, gitFetchFlags, "origin", b.Commit); err != nil {
			// By default `git fetch origin` will only fetch tags which are
			// reachable from a fetches branch. git 1.9.0+ changed `--tags` to
			// fetch all tags in addition to the default refspec, but pre 1.9.0 it
			// excludes the default refspec.
			gitFetchRefspec, _ := b.shell.RunAndCapture("git", "config", "remote.origin.fetch")
			if err := gitFetch(b.shell, gitFetchFlags, "origin", gitFetchRefspec, "+refs/tags/*:refs/tags/*"); err != nil {
				return err
			}
		}
	}

	if b.Commit == "HEAD" {
		if err := gitCheckout(b.shell, "-f", "FETCH_HEAD"); err != nil {
			return err
		}
	} else {
		if err := gitCheckout(b.shell, "-f", b.Commit); err != nil {
			return err
		}
	}

	var gitSubmodules bool
	if !b.GitSubmodules && hasGitSubmodules(b.shell) {
		b.shell.Warningf("This repository has submodules, but submodules are disabled at an agent level")
	} else if b.GitSubmodules && hasGitSubmodules(b.shell) {
		b.shell.Commentf("Git submodules detected")
		gitSubmodules = true
	}

	if gitSubmodules {
		// `submodule sync` will ensure the .git/config
		// matches the .gitmodules file.  The command
		// is only available in git version 1.8.1, so
		// if the call fails, continue the bootstrap
		// script, and show an informative error.
		if err := b.shell.Run("git", "submodule", "sync", "--recursive"); err != nil {
			gitVersionOutput, _ := b.shell.RunAndCapture("git", "--version")
			b.shell.Warningf("Failed to recursively sync git submodules. This is most likely because you have an older version of git installed (" + gitVersionOutput + ") and you need version 1.8.1 and above. If you're using submodules, it's highly recommended you upgrade if you can.")
		}

		// Checking for submodule repositories
		submoduleRepos, err := gitEnumerateSubmoduleURLs(b.shell)
		if err != nil {
			b.shell.Warningf("Failed to enumerate git submodules: %v", err)
		} else {
			for _, repository := range submoduleRepos {
				// submodules might need their fingerprints verified too
				if b.SSHKeyscan {
					addRepositoryHostToSSHKnownHosts(b.shell, repository)
				}
			}
		}

		if err := b.shell.Run("git", "submodule", "update", "--init", "--recursive", "--force"); err != nil {
			return err
		}

		if err := b.shell.Run("git", "submodule", "foreach", "--recursive", "git reset --hard"); err != nil {
			return err
		}
	}

	// Git clean after checkout. We need to do this because submodules could have
	// changed in between the last checkout and this one. A double clean is the only
	// good solution to this problem that we've found
	b.shell.Commentf("Cleaning again to catch any post-checkout changes")

	if err := gitClean(b.shell, b.GitCleanFlags); err != nil {
		return err
	}

	if gitSubmodules {
		if err := gitCleanSubmodules(b.shell, b.GitCleanFlags); err != nil {
			return err
		}
	}

	if _, hasToken := b.shell.Env.Get("BUILDKITE_AGENT_ACCESS_TOKEN"); !hasToken {
		b.shell.Warningf("Skipping sending Git information to Buildkite as $BUILDKITE_AGENT_ACCESS_TOKEN is missing")
		return nil
	}

	// resolve BUILDKITE_COMMIT based on the local git repo
	if experiments.IsEnabled(`resolve-commit-after-checkout`) {
		b.shell.Commentf("Using resolve-commit-after-checkout experiment 🧪")
		b.resolveCommit()
	}

	// Grab author and commit information and send
	// it back to Buildkite. But before we do,
	// we'll check to see if someone else has done
	// it first.
	b.shell.Commentf("Checking to see if Git data needs to be sent to Buildkite")
	if err := b.shell.Run("buildkite-agent", "meta-data", "exists", "buildkite:git:commit"); err != nil {
		b.shell.Commentf("Sending Git commit information back to Buildkite")
		out, err := b.shell.RunAndCapture("git", "--no-pager", "show", "HEAD", "-s", "--format=fuller", "--no-color", "--")
		if err != nil {
			return err
		}
		stdin := strings.NewReader(out)
		if err := b.shell.WithStdin(stdin).Run("buildkite-agent", "meta-data", "set", "buildkite:git:commit"); err != nil {
			return err
		}
	}

	return nil
}

func (b *Bootstrap) resolveCommit() {
	commitRef, _ := b.shell.Env.Get("BUILDKITE_COMMIT")
	if commitRef == "" {
		b.shell.Warningf("BUILDKITE_COMMIT was empty")
		return
	}
	cmdOut, err := b.shell.RunAndCapture(`git`, `rev-parse`, commitRef)
	if err != nil {
		b.shell.Warningf("Error running git rev-parse %q: %v", commitRef, err)
		return
	}
	trimmedCmdOut := strings.TrimSpace(string(cmdOut))
	if trimmedCmdOut != commitRef {
		b.shell.Commentf("Updating BUILDKITE_COMMIT from %q to %q", commitRef, trimmedCmdOut)
		b.shell.Env.Set(`BUILDKITE_COMMIT`, trimmedCmdOut)
	}
}

// runPreCommandHooks runs the pre-command hooks and adds tracing spans.
func (b *Bootstrap) runPreCommandHooks(ctx context.Context) error {
	span, ctx := tracetools.StartSpanFromContext(ctx, "pre-command hooks")
	var err error
	defer func() { tracetools.FinishWithError(span, err) }()

	if err = b.executeGlobalHook(ctx, "pre-command"); err != nil {
		return err
	}
	if err = b.executeLocalHook(ctx, "pre-command"); err != nil {
		return err
	}
	if err = b.executePluginHook(ctx, "pre-command", b.pluginCheckouts); err != nil {
		return err
	}
	return nil
}

// runCommand runs the command and adds tracing spans.
func (b *Bootstrap) runCommand(ctx context.Context) error {
	span, ctx := tracetools.StartSpanFromContext(ctx, "command")
	var err error
	defer func() { tracetools.FinishWithError(span, err) }()

	// There can only be one command hook, so we check them in order of plugin, local
	switch {
	case b.hasPluginHook("command"):
		err = b.executePluginHook(ctx, "command", b.pluginCheckouts)
	case b.hasLocalHook("command"):
		err = b.executeLocalHook(ctx, "command")
	case b.hasGlobalHook("command"):
		err = b.executeGlobalHook(ctx, "command")
	default:
		err = b.defaultCommandPhase(ctx)
	}
	return err
}

// runPostCommandHooks runs the post-command hooks and adds tracing spans.
func (b *Bootstrap) runPostCommandHooks(ctx context.Context) error {
	span, ctx := tracetools.StartSpanFromContext(ctx, "post-command hooks")
	var err error
	defer func() { tracetools.FinishWithError(span, err) }()

	if err = b.executeGlobalHook(ctx, "post-command"); err != nil {
		return err
	}
	if err = b.executeLocalHook(ctx, "post-command"); err != nil {
		return err
	}
	if err = b.executePluginHook(ctx, "post-command", b.pluginCheckouts); err != nil {
		return err
	}
	return nil
}

// CommandPhase determines how to run the build, and then runs it
func (b *Bootstrap) CommandPhase(ctx context.Context) (error, error) {
	// Run pre-command hooks
	if err := b.runPreCommandHooks(ctx); err != nil {
		return err, nil
	}

	// Run the actual command
	commandExitError := b.runCommand(ctx)
	var realCommandError error

	// If the command returned an exit that wasn't a `exec.ExitError`
	// (which is returned when the command is actually run, but fails),
	// then we'll show it in the log.
	if shell.IsExitError(commandExitError) {
		if shell.IsExitSignaled(commandExitError) {
			b.shell.Errorf("The command was interrupted by a signal")
		} else {
			realCommandError = commandExitError
			b.shell.Errorf("The command exited with status %d", shell.GetExitCode(commandExitError))
		}
	} else if commandExitError != nil {
		b.shell.Errorf(commandExitError.Error())
	}

	// Expand the command header if the command fails for any reason
	if commandExitError != nil {
		b.shell.Printf("^^^ +++")
	}

	// Save the command exit status to the env so hooks + plugins can access it. If there is no error
	// this will be zero. It's used to set the exit code later, so it's important
	b.shell.Env.Set("BUILDKITE_COMMAND_EXIT_STATUS", fmt.Sprintf("%d", shell.GetExitCode(commandExitError)))

	// Run post-command hooks
	if err := b.runPostCommandHooks(ctx); err != nil {
		return err, realCommandError
	}

	return nil, realCommandError
}

// defaultCommandPhase is executed if there is no global or plugin command hook
func (b *Bootstrap) defaultCommandPhase(ctx context.Context) error {
	span, ctx := tracetools.StartSpanFromContext(ctx, "hook.execute")
	var err error
	defer func() { tracetools.FinishWithError(span, err) }()
	span.SetTag("hook.name", "command")
	span.SetTag("hook.type", "default")

	// Make sure we actually have a command to run
	if strings.TrimSpace(b.Command) == "" {
		return fmt.Errorf("No command has been provided")
	}

	scriptFileName := strings.Replace(b.Command, "\n", "", -1)
	pathToCommand, err := filepath.Abs(filepath.Join(b.shell.Getwd(), scriptFileName))
<<<<<<< HEAD
	commandIsScript := err == nil && fileExists(pathToCommand)
	span.SetTag("hook.command", pathToCommand)
=======
	commandIsScript := err == nil && utils.FileExists(pathToCommand)
>>>>>>> 68f6b852

	// If the command isn't a script, then it's something we need
	// to eval. But before we even try running it, we should double
	// check that the agent is allowed to eval commands.
	if !commandIsScript && !b.CommandEval {
		b.shell.Commentf("No such file: \"%s\"", scriptFileName)
		return fmt.Errorf("This agent is not allowed to evaluate console commands. To allow this, re-run this agent without the `--no-command-eval` option, or specify a script within your repository to run instead (such as scripts/test.sh).")
	}

	// Also make sure that the script we've resolved is definitely within this
	// repository checkout and isn't elsewhere on the system.
	if commandIsScript && !b.CommandEval && !strings.HasPrefix(pathToCommand, b.shell.Getwd()+string(os.PathSeparator)) {
		b.shell.Commentf("No such file: \"%s\"", scriptFileName)
		return fmt.Errorf("This agent is only allowed to run scripts within your repository. To allow this, re-run this agent without the `--no-command-eval` option, or specify a script within your repository to run instead (such as scripts/test.sh).")
	}

	var cmdToExec string

	// The shell gets parsed based on the operating system
	var shell []string
	shell, err = shellwords.Split(b.Shell)
	if err != nil {
		return fmt.Errorf("Failed to split shell (%q) into tokens: %v", b.Shell, err)
	}

	if len(shell) == 0 {
		return fmt.Errorf("No shell set for bootstrap")
	}

	// Windows CMD.EXE is horrible and can't handle newline delimited commands. We write
	// a batch script so that it works, but we don't like it
	if strings.ToUpper(filepath.Base(shell[0])) == `CMD.EXE` {
		batchScript, err := b.writeBatchScript(b.Command)
		if err != nil {
			return err
		}
		defer os.Remove(batchScript)

		b.shell.Headerf("Running batch script")
		if b.Debug {
			contents, err := ioutil.ReadFile(batchScript)
			if err != nil {
				return err
			}
			b.shell.Commentf("Wrote batch script %s\n%s", batchScript, contents)
		}

		cmdToExec = batchScript
	} else if commandIsScript {
		// If we're running without CommandEval, the usual reason is we're
		// trying to protect the agent from malicious activity from outside
		// (including from the master).
		//
		// Because without this guard, we'll try to make the named file +x,
		// and then attempt to run it, irrespective of any git attributes,
		// should the queue source/master be compromised, this then becomes a
		// vector through which a no-command-eval agent could potentially be
		// made to run code not desired or vetted by the operator.
		//
		// Such undesired payloads could be delivered by hiding that payload in
		// non-executable objects in the repo (such as through partial shell
		// fragments, or other material not intended to be run on its own),
		// or by obfuscating binary executable code into other types of binaries.
		//
		// This also closes the risk factor with agents where you
		// may have a dangerous script committed, but not executable (maybe
		// because it's part of a deployment process), but you don't want that
		// script to ever be executed on the buildkite agent itself!  With
		// command-eval agents, such risks are everpresent since the master
		// can tell the agent to do anything anyway, but no-command-eval agents
		// shouldn't be vulnerable to this!
		if b.Config.CommandEval {
			// Make script executable
			if err = utils.ChmodExecutable(pathToCommand); err != nil {
				b.shell.Warningf("Error marking script %q as executable: %v", pathToCommand, err)
				return err
			}
		}

		// Make the path relative to the shell working dir
		scriptPath, err := filepath.Rel(b.shell.Getwd(), pathToCommand)
		if err != nil {
			return err
		}

		b.shell.Headerf("Running script")
		cmdToExec = fmt.Sprintf(".%c%s", os.PathSeparator, scriptPath)
	} else {
		b.shell.Headerf("Running commands")
		cmdToExec = b.Command
	}

	// Support deprecated BUILDKITE_DOCKER* env vars
	if hasDeprecatedDockerIntegration(b.shell) {
		if b.Debug {
			b.shell.Commentf("Detected deprecated docker environment variables")
		}
		err = runDeprecatedDockerIntegration(b.shell, []string{cmdToExec})
		return err
	}

	// If we aren't running a script, try and detect if we are using a posix shell
	// and if so add a trap so that the intermediate shell doesn't swallow signals
	// from cancellation
	if !commandIsScript && isPosixShell(shell) {
		cmdToExec = fmt.Sprintf(`trap 'kill -- $$' INT TERM QUIT; %s`, cmdToExec)
	}

	if redactor := b.setupRedactor(); redactor != nil {
		defer redactor.Flush()
	}

	var cmd []string
	cmd = append(cmd, shell...)
	cmd = append(cmd, cmdToExec)

	if b.Debug {
		b.shell.Promptf("%s", process.FormatCommand(cmd[0], cmd[1:]))
	} else {
		b.shell.Promptf("%s", cmdToExec)
	}

	err = b.shell.RunWithoutPromptWithContext(ctx, cmd[0], cmd[1:]...)
	return err
}

// isPosixShell attempts to detect posix shells (e.g bash, sh, zsh )
func isPosixShell(shell []string) bool {
	bin := filepath.Base(shell[0])

	if filepath.Base(shell[0]) == `env` {
		bin = filepath.Base(shell[1])
	}

	switch bin {
	case `bash`, `sh`, `zsh`, `ksh`, `dash`:
		return true
	default:
		return false
	}
}

func (b *Bootstrap) writeBatchScript(cmd string) (string, error) {
	scriptFile, err := shell.TempFileWithExtension(
		`buildkite-script.bat`,
	)
	if err != nil {
		return "", err
	}
	defer scriptFile.Close()

	var scriptContents = "@echo off\n"

	for _, line := range strings.Split(cmd, "\n") {
		if line != "" {
			scriptContents += line + "\n" + "if %errorlevel% neq 0 exit /b %errorlevel%\n"
		}
	}

	_, err = io.WriteString(scriptFile, scriptContents)
	if err != nil {
		return "", err
	}

	return scriptFile.Name(), nil

}

func (b *Bootstrap) uploadArtifacts(ctx context.Context) error {
	if b.AutomaticArtifactUploadPaths == "" {
		return nil
	}

	span, ctx := tracetools.StartSpanFromContext(ctx, "upload artifacts")
	var err error
	defer func() { tracetools.FinishWithError(span, err) }()

	// Run pre-artifact hooks
	if err = b.executeGlobalHook(ctx, "pre-artifact"); err != nil {
		return err
	}

	if err = b.executeLocalHook(ctx, "pre-artifact"); err != nil {
		return err
	}

	if err = b.executePluginHook(ctx, "pre-artifact", b.pluginCheckouts); err != nil {
		return err
	}

	// Run the artifact upload command
	b.shell.Headerf("Uploading artifacts")
	args := []string{"artifact", "upload", b.AutomaticArtifactUploadPaths}

	// If blank, the upload destination is buildkite
	if b.ArtifactUploadDestination != "" {
		b.shell.Commentf("Using default artifact upload destination")
		args = append(args, b.ArtifactUploadDestination)
	}

	if err = b.shell.Run("buildkite-agent", args...); err != nil {
		return err
	}

	// Run post-artifact hooks
	if err = b.executeGlobalHook(ctx, "post-artifact"); err != nil {
		return err
	}

	if err = b.executeLocalHook(ctx, "post-artifact"); err != nil {
		return err
	}

	if err = b.executePluginHook(ctx, "post-artifact", b.pluginCheckouts); err != nil {
		return err
	}

	return nil
}

// Check for ignored env variables from the job runner. Some
// env (e.g BUILDKITE_BUILD_PATH) can only be set from config or by hooks.
// If these env are set at a pipeline level, we rewrite them to BUILDKITE_X_BUILD_PATH
// and warn on them here so that users know what is going on
func (b *Bootstrap) ignoredEnv() []string {
	var ignored []string
	for _, env := range os.Environ() {
		if strings.HasPrefix(env, `BUILDKITE_X_`) {
			ignored = append(ignored, fmt.Sprintf("BUILDKITE_%s",
				strings.TrimPrefix(env, `BUILDKITE_X_`)))
		}
	}
	return ignored
}

// Check the redaction config and create a redactor if necessary - may return
// nil if there's nothing to redact.
// The redactor is returned so the caller can `defer redactor.Flush()`
func (b *Bootstrap) setupRedactor() *Redactor {
	if experiments.IsEnabled("output-redactor") {
		b.shell.Commentf("Using output-redactor experiment 🧪")
	} else {
		return nil
	}

	valuesToRedact := getValuesToRedact(b.shell, b.Config.RedactedVars, b.shell.Env.ToMap())

	// If the shell Writer is already a Redactor, don't layer another Redactor
	// on top of it
	if redactor, ok := b.shell.Writer.(*Redactor); ok {
		// Still need to reset the values when re-using the Redactor
		redactor.Reset(valuesToRedact)
		return redactor
	}
	if len(valuesToRedact) == 0 {
		return nil
	}
	redactor := NewRedactor(b.shell.Writer, "[REDACTED]", valuesToRedact)
	b.shell.Writer = redactor
	return redactor
}

// Given a redaction config string and an environment map, return the list of values to be redacted.
// Lifted out of Bootstrap.setupRedactor to facilitate testing
func getValuesToRedact(logger shell.Logger, patterns []string, environment map[string]string) []string {
	var valuesToRedact []string

	for varName, varValue := range environment {
		for _, pattern := range patterns {
			matched, err := path.Match(pattern, varName)
			if err != nil {
				// path.ErrBadPattern is the only error returned by path.Match
				logger.Warningf("Bad redacted vars pattern: %s", pattern)
				continue
			}

			if matched {
				if len(varValue) < RedactLengthMin {
					logger.Warningf("Value of %s below minimum length and will not be redacted", varName)
				} else {
					valuesToRedact = append(valuesToRedact, varValue)
				}
				break // Break pattern loop, continue to next env var
			}
		}
	}

	return valuesToRedact
}

type pluginCheckout struct {
	*plugin.Plugin
	*plugin.Definition
	CheckoutDir string
	HooksDir    string
}<|MERGE_RESOLUTION|>--- conflicted
+++ resolved
@@ -22,11 +22,8 @@
 	"github.com/buildkite/agent/v3/hook"
 	"github.com/buildkite/agent/v3/process"
 	"github.com/buildkite/agent/v3/retry"
-<<<<<<< HEAD
 	"github.com/buildkite/agent/v3/tracetools"
-=======
 	"github.com/buildkite/agent/v3/utils"
->>>>>>> 68f6b852
 	"github.com/buildkite/shellwords"
 	"github.com/opentracing/opentracing-go"
 	"github.com/opentracing/opentracing-go/ext"
@@ -316,7 +313,6 @@
 }
 
 // executeHook runs a hook script with the hookRunner
-<<<<<<< HEAD
 func (b *Bootstrap) executeHook(ctx context.Context, scope string, name string, hookPath string, extraEnviron *env.Environment) error {
 	span, ctx := tracetools.StartSpanFromContext(ctx, "hook.execute")
 	var err error
@@ -327,11 +323,7 @@
 
 	name = scope + " " + name
 
-	if !fileExists(hookPath) {
-=======
-func (b *Bootstrap) executeHook(name string, hookPath string, extraEnviron *env.Environment) error {
 	if !utils.FileExists(hookPath) {
->>>>>>> 68f6b852
 		if b.Debug {
 			b.shell.Commentf("Skipping %s hook, no script at \"%s\"", name, hookPath)
 		}
@@ -1550,12 +1542,8 @@
 
 	scriptFileName := strings.Replace(b.Command, "\n", "", -1)
 	pathToCommand, err := filepath.Abs(filepath.Join(b.shell.Getwd(), scriptFileName))
-<<<<<<< HEAD
-	commandIsScript := err == nil && fileExists(pathToCommand)
+	commandIsScript := err == nil && utils.FileExists(pathToCommand)
 	span.SetTag("hook.command", pathToCommand)
-=======
-	commandIsScript := err == nil && utils.FileExists(pathToCommand)
->>>>>>> 68f6b852
 
 	// If the command isn't a script, then it's something we need
 	// to eval. But before we even try running it, we should double
